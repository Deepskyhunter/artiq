{
  description = "A leading-edge control system for quantum information experiments";

  inputs.mozilla-overlay = { url = github:mozilla/nixpkgs-mozilla; flake = false; };
<<<<<<< HEAD
  inputs.src-sipyco = { url = github:m-labs/sipyco; flake = false; };
  inputs.src-nac3 = { type = "git"; url = "https://git.m-labs.hk/M-Labs/nac3.git"; };
=======
  inputs.sipyco.url = github:m-labs/sipyco;
  inputs.sipyco.inputs.nixpkgs.follows = "nixpkgs";
  inputs.src-pythonparser = { url = github:m-labs/pythonparser; flake = false; };
  inputs.artiq-comtools.url = github:m-labs/artiq-comtools;
  inputs.artiq-comtools.inputs.nixpkgs.follows = "nixpkgs";
  inputs.artiq-comtools.inputs.sipyco.follows = "sipyco";
>>>>>>> 65eab31f

  inputs.src-migen = { url = github:m-labs/migen; flake = false; };
  inputs.src-misoc = { type = "git"; url = "https://github.com/m-labs/misoc.git"; submodules = true; flake = false; };

<<<<<<< HEAD
  outputs = { self, mozilla-overlay, src-sipyco, src-nac3, src-migen, src-misoc }:
=======
  outputs = { self, nixpkgs, mozilla-overlay, sipyco, src-pythonparser, artiq-comtools, src-migen, src-misoc }:
>>>>>>> 65eab31f
    let
      pkgs = import src-nac3.inputs.nixpkgs { system = "x86_64-linux"; overlays = [ (import mozilla-overlay) ]; };

      artiqVersionMajor = 8;
      artiqVersionMinor = self.sourceInfo.revCount or 0;
      artiqVersionId = self.sourceInfo.shortRev or "unknown";
      artiqVersion = (builtins.toString artiqVersionMajor) + "." + (builtins.toString artiqVersionMinor) + "." + artiqVersionId + ".beta";
      artiqRev = self.sourceInfo.rev or "unknown";

      rustManifest = pkgs.fetchurl {
        url = "https://static.rust-lang.org/dist/2021-01-29/channel-rust-nightly.toml";
        sha256 = "sha256-EZKgw89AH4vxaJpUHmIMzMW/80wAFQlfcxRoBD9nz0c=";
      };

      targets = [];
      rustChannelOfTargets = _channel: _date: targets:
        (pkgs.lib.rustLib.fromManifestFile rustManifest {
          inherit (pkgs) stdenv lib fetchurl patchelf;
        }).rust.override {
          inherit targets;
          extensions = ["rust-src"];
        };
      rust = rustChannelOfTargets "nightly" null targets;
      rustPlatform = pkgs.recurseIntoAttrs (pkgs.makeRustPlatform {
        rustc = rust;
        cargo = rust;
      });

      vivadoDeps = pkgs: with pkgs; [
        ncurses5
        zlib
        libuuid
        xorg.libSM
        xorg.libICE
        xorg.libXrender
        xorg.libX11
        xorg.libXext
        xorg.libXtst
        xorg.libXi
        freetype
        fontconfig
      ];

<<<<<<< HEAD
      sipyco = pkgs.python3Packages.buildPythonPackage {
        name = "sipyco";
        src = src-sipyco;
        propagatedBuildInputs = with pkgs.python3Packages; [ pybase64 numpy ];
=======
      pythonparser = pkgs.python3Packages.buildPythonPackage {
        pname = "pythonparser";
        version = "1.4";
        src = src-pythonparser;
        doCheck = false;
        propagatedBuildInputs = with pkgs.python3Packages; [ regex ];
>>>>>>> 65eab31f
      };

      qasync = pkgs.python3Packages.buildPythonPackage rec {
        pname = "qasync";
        version = "0.19.0";
        src = pkgs.fetchFromGitHub {
          owner = "CabbageDevelopment";
          repo = "qasync";
          rev = "v${version}";
          sha256 = "sha256-xGAUAyOq+ELwzMGbLLmXijxLG8pv4a6tPvfAVOt1YwU=";
        };
        propagatedBuildInputs = [ pkgs.python3Packages.pyqt5 ];
        checkInputs = [ pkgs.python3Packages.pytest ];
        checkPhase = ''
          pytest -k 'test_qthreadexec.py' # the others cause the test execution to be aborted, I think because of asyncio
        '';
      };

<<<<<<< HEAD
=======
      outputcheck = pkgs.python3Packages.buildPythonApplication rec {
        pname = "outputcheck";
        version = "0.4.2";
        src = pkgs.fetchFromGitHub {
          owner = "stp";
          repo = "OutputCheck";
          rev = "e0f533d3c5af2949349856c711bf4bca50022b48";
          sha256 = "1y27vz6jq6sywas07kz3v01sqjd0sga9yv9w2cksqac3v7wmf2a0";
        };
        prePatch = "echo ${version} > RELEASE-VERSION";
      };

      libartiq-support = pkgs.stdenv.mkDerivation {
        name = "libartiq-support";
        src = self;
        buildInputs = [ rustPlatform.rust.rustc ];
        buildPhase = ''
          rustc $src/artiq/test/libartiq_support/lib.rs -Cpanic=unwind -g
        '';
        installPhase = ''
          mkdir -p $out/lib $out/bin
          cp libartiq_support.so $out/lib
          cat > $out/bin/libartiq-support << EOF
          #!/bin/sh
          echo $out/lib/libartiq_support.so
          EOF
          chmod 755 $out/bin/libartiq-support
        '';
      };

      llvmlite-new = pkgs.python3Packages.buildPythonPackage rec {
        pname = "llvmlite";
        version = "0.37.0-artiq";
        src = pkgs.python3Packages.fetchPypi {
          inherit pname;
          version = "0.37.0";
          sha256 = "sha256-Y5K4cM0BjsDGRda7uRjWqg7sqMYmdLqu4whi1raGWxU=";
        };
        patches = [
          (pkgs.fetchurl {
            url = "https://git.m-labs.hk/M-Labs/nix-scripts/raw/branch/master/artiq-fast/pkgs/llvmlite-abiname.diff";
            sha256 = "1zlss9vlhjgch6gf5gc0647kkjdwjk0833ld88xwd9vmwvkdmp3v";
          })
          (pkgs.fetchurl {
            url = "https://git.m-labs.hk/M-Labs/nix-scripts/raw/branch/master/artiq-fast/pkgs/llvmlite-callsite.diff";
            sha256 = "sha256-JrIXPnI7E7Y5NIFxswVBmRfQvv61lqKDDnNJrr+nDCg=";
          })
        ];
        nativeBuildInputs = [ pkgs.llvm_11 ];
        # Disable static linking
        # https://github.com/numba/llvmlite/issues/93
        postPatch = ''
          substituteInPlace ffi/Makefile.linux --replace "-static-libstdc++" ""
          substituteInPlace llvmlite/tests/test_binding.py --replace "test_linux" "nope"
        '';
        # Set directory containing llvm-config binary
        preConfigure = ''
          export LLVM_CONFIG=${pkgs.llvm_11.dev}/bin/llvm-config
        '';
        doCheck = false;  # FIXME
      };

>>>>>>> 65eab31f
      artiq = pkgs.python3Packages.buildPythonPackage rec {
        pname = "artiq";
        version = artiqVersion;
        src = self;

        preBuild =
          ''
          export VERSIONEER_OVERRIDE=${version}
          export VERSIONEER_REV=${artiqRev}
          '';

        nativeBuildInputs = [ pkgs.qt5.wrapQtAppsHook ];
<<<<<<< HEAD
        # keep llvm_x and lld_x in sync with nac3
        propagatedBuildInputs = [ pkgs.llvm_13 pkgs.lld_13 src-nac3.packages.x86_64-linux.nac3artiq sipyco ]
          ++ (with pkgs.python3Packages; [ pyqtgraph pygit2 numpy dateutil scipy prettytable pyserial h5py pyqt5 qasync ]);
=======
        # keep llvm_x and lld_x in sync with llvmlite
        propagatedBuildInputs = [ pkgs.llvm_11 pkgs.lld_11 llvmlite-new sipyco.packages.x86_64-linux.sipyco pythonparser artiq-comtools.packages.x86_64-linux.artiq-comtools ]
          ++ (with pkgs.python3Packages; [ pyqtgraph pygit2 numpy dateutil scipy prettytable pyserial python-Levenshtein h5py pyqt5 qasync ]);
>>>>>>> 65eab31f

        dontWrapQtApps = true;
        postFixup = ''
          wrapQtApp "$out/bin/artiq_dashboard"
          wrapQtApp "$out/bin/artiq_browser"
          wrapQtApp "$out/bin/artiq_session"
        '';

        # Modifies PATH to pass the wrapped python environment (i.e. python3.withPackages(...) to subprocesses.
        # Allows subprocesses using python to find all packages you have installed
        makeWrapperArgs = [
          ''--run 'if [ ! -z "$NIX_PYTHONPREFIX" ]; then export PATH=$NIX_PYTHONPREFIX/bin:$PATH;fi' ''
          "--set FONTCONFIG_FILE ${pkgs.fontconfig.out}/etc/fonts/fonts.conf"
        ];

<<<<<<< HEAD
        # FIXME: automatically propagate lld_13 llvm_13 dependencies
        checkInputs = [ pkgs.lld_13 pkgs.llvm_13 ];
        checkPhase = ''
          python -m unittest discover -v artiq.test
=======
        # FIXME: automatically propagate lld_11 llvm_11 dependencies
        checkInputs = [ pkgs.lld_11 pkgs.llvm_11 libartiq-support pkgs.lit outputcheck ];
        checkPhase = ''
          python -m unittest discover -v artiq.test

          TESTDIR=`mktemp -d`
          cp --no-preserve=mode,ownership -R $src/artiq/test/lit $TESTDIR
          LIBARTIQ_SUPPORT=`libartiq-support` lit -v $TESTDIR/lit
>>>>>>> 65eab31f
          '';
        doCheck = false;  # TODO
      };

      migen = pkgs.python3Packages.buildPythonPackage rec {
        name = "migen";
        src = src-migen;
        propagatedBuildInputs = [ pkgs.python3Packages.colorama ];
      };

      asyncserial = pkgs.python3Packages.buildPythonPackage rec {
        pname = "asyncserial";
        version = "0.1";
        src = pkgs.fetchFromGitHub {
          owner = "m-labs";
          repo = "asyncserial";
          rev = "d95bc1d6c791b0e9785935d2f62f628eb5cdf98d";
          sha256 = "0yzkka9jk3612v8gx748x6ziwykq5lr7zmr9wzkcls0v2yilqx9k";
        };
        propagatedBuildInputs = [ pkgs.python3Packages.pyserial ];
      };

      misoc = pkgs.python3Packages.buildPythonPackage {
        name = "misoc";
        src = src-misoc;
        doCheck = false;  # TODO: fix misoc bitrot and re-enable tests
        propagatedBuildInputs = with pkgs.python3Packages; [ jinja2 numpy migen pyserial asyncserial ];
      };

      jesd204b = pkgs.python3Packages.buildPythonPackage rec {
        pname = "jesd204b";
        version = "unstable-2021-05-05";
        src = pkgs.fetchFromGitHub {
          owner = "m-labs";
          repo = "jesd204b";
          rev = "bf1cd9014c8b7a9db67609f653634daaf3bcd39b";
          sha256 = "sha256-wyYOCRIPANReeCl+KaIpiAStsn2mzfMlK+cSrUzVrAw=";
        };
        propagatedBuildInputs = with pkgs.python3Packages; [ migen misoc ];
      };

      microscope = pkgs.python3Packages.buildPythonPackage rec {
        pname = "microscope";
        version = "unstable-2020-12-28";
        src = pkgs.fetchFromGitHub {
          owner = "m-labs";
          repo = "microscope";
          rev = "c21afe7a53258f05bde57e5ebf2e2761f3d495e4";
          sha256 = "sha256-jzyiLRuEf7p8LdhmZvOQj/dyQx8eUE8p6uRlwoiT8vg=";
        };
        propagatedBuildInputs = with pkgs.python3Packages; [ pyserial prettytable msgpack migen ];
      };

      cargo-xbuild = rustPlatform.buildRustPackage rec {
        pname = "cargo-xbuild";
        version = "0.6.5";

        src = pkgs.fetchFromGitHub {
          owner = "rust-osdev";
          repo = pname;
          rev = "v${version}";
          sha256 = "18djvygq9v8rmfchvi2hfj0i6fhn36m716vqndqnj56fiqviwxvf";
        };

        cargoSha256 = "13sj9j9kl6js75h9xq0yidxy63vixxm9q3f8jil6ymarml5wkhx8";
      };

      vivadoEnv = pkgs.buildFHSUserEnv {
        name = "vivado-env";
        targetPkgs = vivadoDeps;
      };

      vivado = pkgs.buildFHSUserEnv {
        name = "vivado";
        targetPkgs = vivadoDeps;
        profile = "source /opt/Xilinx/Vivado/2021.1/settings64.sh";
        runScript = "vivado";
      };

      makeArtiqBoardPackage = { target, variant, buildCommand ? "python -m artiq.gateware.targets.${target} -V ${variant}" }:
        pkgs.stdenv.mkDerivation {
          name = "artiq-board-${target}-${variant}";
          phases = [ "buildPhase" "checkPhase" "installPhase" ];
          cargoDeps = rustPlatform.fetchCargoTarball {
            name = "artiq-firmware-cargo-deps";
            src = "${self}/artiq/firmware";
            sha256 = "sha256-YyycMsDzR+JRcMZJd6A/CRi2J9nKmaWY/KXUnAQaZ00=";
          };
          nativeBuildInputs = [
            (pkgs.python3.withPackages(ps: [ ps.jsonschema  migen misoc artiq]))
            rustPlatform.rust.rustc
            rustPlatform.rust.cargo
            pkgs.llvmPackages_13.clang-unwrapped
            pkgs.llvm_13
            pkgs.lld_13
            vivado
            rustPlatform.cargoSetupHook
            cargo-xbuild
          ];
          buildPhase = 
            ''
            ARTIQ_PATH=`python -c "import artiq; print(artiq.__path__[0])"`
            ln -s $ARTIQ_PATH/firmware/Cargo.lock .
            cargoSetupPostUnpackHook
            cargoSetupPostPatchHook
            ${buildCommand}
            '';
          doCheck = true;
          checkPhase =
            ''
            # Search for PCREs in the Vivado output to check for errors
            check_log() {
              grep -Pe "$1" artiq_${target}/${variant}/gateware/vivado.log && exit 1 || true
            }
            check_log "\d+ constraint not met\."
            check_log "Timing constraints are not met\."
            '';
          installPhase =
            ''
            TARGET_DIR=$out
            mkdir -p $TARGET_DIR
            cp artiq_${target}/${variant}/gateware/top.bit $TARGET_DIR
            if [ -e artiq_${target}/${variant}/software/bootloader/bootloader.bin ]
            then cp artiq_${target}/${variant}/software/bootloader/bootloader.bin $TARGET_DIR
            fi
            if [ -e artiq_${target}/${variant}/software/runtime ]
            then cp artiq_${target}/${variant}/software/runtime/runtime.{elf,fbi} $TARGET_DIR
            else cp artiq_${target}/${variant}/software/satman/satman.{elf,fbi} $TARGET_DIR
            fi
            '';
          # don't mangle ELF files as they are not for NixOS
          dontFixup = true;
        };

      openocd-bscanspi = let
        bscan_spi_bitstreams-pkg = pkgs.stdenv.mkDerivation {
          name = "bscan_spi_bitstreams";
          src = pkgs.fetchFromGitHub {
            owner = "quartiq";
            repo = "bscan_spi_bitstreams";
            rev = "01d8f819f15baf9a8cc5d96945a51e4d267ff564";
            sha256 = "1zqv47kzgvbn4c8cr019a6wcja7gn5h1z4kvw5bhpc72fyhagal9";
          };
          phases = ["installPhase"];
          installPhase =
          ''
          mkdir -p $out/share/bscan-spi-bitstreams
          cp $src/*.bit $out/share/bscan-spi-bitstreams
          '';
        };
        # https://docs.lambdaconcept.com/screamer/troubleshooting.html#error-contents-differ
        openocd-fixed = pkgs.openocd.overrideAttrs(oa: {
          version = "unstable-2021-09-15";
          src = pkgs.fetchFromGitHub {
            owner = "openocd-org";
            repo = "openocd";
            rev = "a0bd3c9924870c3b8f428648410181040dabc33c";
            sha256 = "sha256-YgUsl4/FohfsOncM4uiz/3c6g2ZN4oZ0y5vV/2Skwqg=";
            fetchSubmodules = true;
          };
          patches = oa.patches or [] ++ [
            (pkgs.fetchurl {
              url = "https://git.m-labs.hk/M-Labs/nix-scripts/raw/commit/575ef05cd554c239e4cc8cb97ae4611db458a80d/artiq-fast/pkgs/openocd-jtagspi.diff";
              sha256 = "0g3crk8gby42gm661yxdcgapdi8sp050l5pb2d0yjfic7ns9cw81";
            })
          ];
          nativeBuildInputs = oa.nativeBuildInputs or [] ++ [ pkgs.autoreconfHook269 ];
        });
      in pkgs.buildEnv {
        name = "openocd-bscanspi";
        paths = [ openocd-fixed bscan_spi_bitstreams-pkg ];
      };

      sphinxcontrib-wavedrom = pkgs.python3Packages.buildPythonPackage rec {
        pname = "sphinxcontrib-wavedrom";
        version = "3.0.2";
        src = pkgs.python3Packages.fetchPypi {
          inherit pname version;
          sha256 = "sha256-ukZd3ajt0Sx3LByof4R80S31F5t1yo+L8QUADrMMm2A=";
        };
        buildInputs = [ pkgs.python3Packages.setuptools_scm ];
        propagatedBuildInputs = [ pkgs.nodejs pkgs.nodePackages.wavedrom-cli ] ++ (with pkgs.python3Packages; [ wavedrom sphinx xcffib cairosvg ]);
      };
      latex-artiq-manual = pkgs.texlive.combine {
        inherit (pkgs.texlive)
          scheme-basic latexmk cmap collection-fontsrecommended fncychap
          titlesec tabulary varwidth framed fancyvrb float wrapfig parskip
          upquote capt-of needspace etoolbox;
      };
    in rec {
<<<<<<< HEAD
      packages.x86_64-linux = rec {
        inherit migen misoc vivadoEnv vivado openocd-bscanspi artiq;
        inherit (src-nac3.packages.x86_64-linux) python3-mimalloc;
=======
      packages.x86_64-linux = {
        inherit pythonparser qasync openocd-bscanspi artiq;
        inherit migen misoc asyncserial microscope vivadoEnv vivado;
>>>>>>> 65eab31f
        artiq-board-kc705-nist_clock = makeArtiqBoardPackage {
          target = "kc705";
          variant = "nist_clock";
        };
        inherit sphinxcontrib-wavedrom latex-artiq-manual;
        artiq-manual-html = pkgs.stdenvNoCC.mkDerivation rec {
          name = "artiq-manual-html-${version}";
          version = artiqVersion;
          src = self;
          buildInputs = [
            pkgs.python3Packages.sphinx pkgs.python3Packages.sphinx_rtd_theme
            pkgs.python3Packages.sphinx-argparse sphinxcontrib-wavedrom
          ];
          buildPhase = ''
            export VERSIONEER_OVERRIDE=${artiqVersion}
            export SOURCE_DATE_EPOCH=${builtins.toString self.sourceInfo.lastModified}
            cd doc/manual
            make html
          '';
          installPhase = ''
            cp -r _build/html $out
            mkdir $out/nix-support
            echo doc manual $out index.html >> $out/nix-support/hydra-build-products
          '';
        };
        artiq-manual-pdf = pkgs.stdenvNoCC.mkDerivation rec {
          name = "artiq-manual-pdf-${version}";
          version = artiqVersion;
          src = self;
          buildInputs = [
            pkgs.python3Packages.sphinx pkgs.python3Packages.sphinx_rtd_theme
            pkgs.python3Packages.sphinx-argparse sphinxcontrib-wavedrom
            latex-artiq-manual
          ];
          buildPhase = ''
            export VERSIONEER_OVERRIDE=${artiq.version}
            export SOURCE_DATE_EPOCH=${builtins.toString self.sourceInfo.lastModified}
            cd doc/manual
            make latexpdf
          '';
          installPhase = ''
            mkdir $out
            cp _build/latex/ARTIQ.pdf $out
            mkdir $out/nix-support
            echo doc-pdf manual $out ARTIQ.pdf >> $out/nix-support/hydra-build-products
          '';
        };
      };

<<<<<<< HEAD
      defaultPackage.x86_64-linux = packages.x86_64-linux.python3-mimalloc.withPackages(ps: [ packages.x86_64-linux.artiq ]);
=======
      inherit makeArtiqBoardPackage;

      defaultPackage.x86_64-linux = pkgs.python3.withPackages(ps: [ packages.x86_64-linux.artiq ]);
>>>>>>> 65eab31f

      devShell.x86_64-linux = pkgs.mkShell {
        name = "artiq-dev-shell";
        buildInputs = [
          (packages.x86_64-linux.python3-mimalloc.withPackages(ps: with packages.x86_64-linux; [ migen misoc jesd204b artiq ps.paramiko ps.jsonschema microscope ]))
          rustPlatform.rust.rustc
          rustPlatform.rust.cargo
          cargo-xbuild
          pkgs.llvmPackages_13.clang-unwrapped
          pkgs.llvm_13
          pkgs.lld_13
          # use the vivado-env command to enter a FHS shell that lets you run the Vivado installer
          packages.x86_64-linux.vivadoEnv
          packages.x86_64-linux.vivado
          packages.x86_64-linux.openocd-bscanspi
          pkgs.python3Packages.sphinx pkgs.python3Packages.sphinx_rtd_theme
          pkgs.python3Packages.sphinx-argparse sphinxcontrib-wavedrom latex-artiq-manual
        ];
      };

      hydraJobs = {
        inherit (packages.x86_64-linux) artiq artiq-board-kc705-nist_clock openocd-bscanspi;
<<<<<<< HEAD
=======
        kc705-hitl = pkgs.stdenv.mkDerivation {
          name = "kc705-hitl";

          # requires patched Nix
          __networked = true;

          buildInputs = [
            (pkgs.python3.withPackages(ps: with packages.x86_64-linux; [ artiq ps.paramiko ]))
            pkgs.llvm_11
            pkgs.lld_11
            pkgs.openssh
            packages.x86_64-linux.openocd-bscanspi  # for the bscanspi bitstreams
          ];
          phases = [ "buildPhase" ];
          buildPhase =
            ''
            whoami
            export HOME=`mktemp -d`
            mkdir $HOME/.ssh
            cp /opt/hydra_id_ed25519 $HOME/.ssh/id_ed25519
            cp /opt/hydra_id_ed25519.pub $HOME/.ssh/id_ed25519.pub
            echo "rpi-1 ssh-ed25519 AAAAC3NzaC1lZDI1NTE5AAAAIPOBQVcsvk6WgRj18v4m0zkFeKrcN9gA+r6sxQxNwFpv" > $HOME/.ssh/known_hosts
            chmod 600 $HOME/.ssh/id_ed25519
            LOCKCTL=$(mktemp -d)
            mkfifo $LOCKCTL/lockctl

            cat $LOCKCTL/lockctl | ${pkgs.openssh}/bin/ssh \
              -i $HOME/.ssh/id_ed25519 \
              -o UserKnownHostsFile=$HOME/.ssh/known_hosts \
              rpi-1 \
              'mkdir -p /tmp/board_lock && flock /tmp/board_lock/kc705-1 -c "echo Ok; cat"' \
            | (
              # End remote flock via FIFO
              atexit_unlock() {
                echo > $LOCKCTL/lockctl
              }
              trap atexit_unlock EXIT

              # Read "Ok" line when remote successfully locked
              read LOCK_OK

              artiq_flash -t kc705 -H rpi-1 -d ${packages.x86_64-linux.artiq-board-kc705-nist_clock}
              sleep 15

              export ARTIQ_ROOT=`python -c "import artiq; print(artiq.__path__[0])"`/examples/kc705_nist_clock
              export ARTIQ_LOW_LATENCY=1
              python -m unittest discover -v artiq.test.coredevice
            )

            touch $out
            '';
        };
        inherit (packages.x86_64-linux) artiq-manual-html artiq-manual-pdf;
>>>>>>> 65eab31f
      };
    };

  nixConfig = {
    binaryCachePublicKeys = ["nixbld.m-labs.hk-1:5aSRVA5b320xbNvu30tqxVPXpld73bhtOeH6uAjRyHc="];
    binaryCaches = ["https://nixbld.m-labs.hk" "https://cache.nixos.org"];
    sandboxPaths = ["/opt"];
  };
}<|MERGE_RESOLUTION|>--- conflicted
+++ resolved
@@ -2,28 +2,19 @@
   description = "A leading-edge control system for quantum information experiments";
 
   inputs.mozilla-overlay = { url = github:mozilla/nixpkgs-mozilla; flake = false; };
-<<<<<<< HEAD
-  inputs.src-sipyco = { url = github:m-labs/sipyco; flake = false; };
-  inputs.src-nac3 = { type = "git"; url = "https://git.m-labs.hk/M-Labs/nac3.git"; };
-=======
   inputs.sipyco.url = github:m-labs/sipyco;
-  inputs.sipyco.inputs.nixpkgs.follows = "nixpkgs";
-  inputs.src-pythonparser = { url = github:m-labs/pythonparser; flake = false; };
+  inputs.sipyco.inputs.nixpkgs.follows = "nac3/nixpkgs";
+  inputs.nac3 = { type = "git"; url = "https://git.m-labs.hk/M-Labs/nac3.git"; };
   inputs.artiq-comtools.url = github:m-labs/artiq-comtools;
-  inputs.artiq-comtools.inputs.nixpkgs.follows = "nixpkgs";
+  inputs.artiq-comtools.inputs.nixpkgs.follows = "nac3/nixpkgs";
   inputs.artiq-comtools.inputs.sipyco.follows = "sipyco";
->>>>>>> 65eab31f
 
   inputs.src-migen = { url = github:m-labs/migen; flake = false; };
   inputs.src-misoc = { type = "git"; url = "https://github.com/m-labs/misoc.git"; submodules = true; flake = false; };
 
-<<<<<<< HEAD
-  outputs = { self, mozilla-overlay, src-sipyco, src-nac3, src-migen, src-misoc }:
-=======
-  outputs = { self, nixpkgs, mozilla-overlay, sipyco, src-pythonparser, artiq-comtools, src-migen, src-misoc }:
->>>>>>> 65eab31f
+  outputs = { self, mozilla-overlay, sipyco, nac3, artiq-comtools, src-migen, src-misoc }:
     let
-      pkgs = import src-nac3.inputs.nixpkgs { system = "x86_64-linux"; overlays = [ (import mozilla-overlay) ]; };
+      pkgs = import nac3.inputs.nixpkgs { system = "x86_64-linux"; overlays = [ (import mozilla-overlay) ]; };
 
       artiqVersionMajor = 8;
       artiqVersionMinor = self.sourceInfo.revCount or 0;
@@ -65,21 +56,6 @@
         fontconfig
       ];
 
-<<<<<<< HEAD
-      sipyco = pkgs.python3Packages.buildPythonPackage {
-        name = "sipyco";
-        src = src-sipyco;
-        propagatedBuildInputs = with pkgs.python3Packages; [ pybase64 numpy ];
-=======
-      pythonparser = pkgs.python3Packages.buildPythonPackage {
-        pname = "pythonparser";
-        version = "1.4";
-        src = src-pythonparser;
-        doCheck = false;
-        propagatedBuildInputs = with pkgs.python3Packages; [ regex ];
->>>>>>> 65eab31f
-      };
-
       qasync = pkgs.python3Packages.buildPythonPackage rec {
         pname = "qasync";
         version = "0.19.0";
@@ -96,71 +72,6 @@
         '';
       };
 
-<<<<<<< HEAD
-=======
-      outputcheck = pkgs.python3Packages.buildPythonApplication rec {
-        pname = "outputcheck";
-        version = "0.4.2";
-        src = pkgs.fetchFromGitHub {
-          owner = "stp";
-          repo = "OutputCheck";
-          rev = "e0f533d3c5af2949349856c711bf4bca50022b48";
-          sha256 = "1y27vz6jq6sywas07kz3v01sqjd0sga9yv9w2cksqac3v7wmf2a0";
-        };
-        prePatch = "echo ${version} > RELEASE-VERSION";
-      };
-
-      libartiq-support = pkgs.stdenv.mkDerivation {
-        name = "libartiq-support";
-        src = self;
-        buildInputs = [ rustPlatform.rust.rustc ];
-        buildPhase = ''
-          rustc $src/artiq/test/libartiq_support/lib.rs -Cpanic=unwind -g
-        '';
-        installPhase = ''
-          mkdir -p $out/lib $out/bin
-          cp libartiq_support.so $out/lib
-          cat > $out/bin/libartiq-support << EOF
-          #!/bin/sh
-          echo $out/lib/libartiq_support.so
-          EOF
-          chmod 755 $out/bin/libartiq-support
-        '';
-      };
-
-      llvmlite-new = pkgs.python3Packages.buildPythonPackage rec {
-        pname = "llvmlite";
-        version = "0.37.0-artiq";
-        src = pkgs.python3Packages.fetchPypi {
-          inherit pname;
-          version = "0.37.0";
-          sha256 = "sha256-Y5K4cM0BjsDGRda7uRjWqg7sqMYmdLqu4whi1raGWxU=";
-        };
-        patches = [
-          (pkgs.fetchurl {
-            url = "https://git.m-labs.hk/M-Labs/nix-scripts/raw/branch/master/artiq-fast/pkgs/llvmlite-abiname.diff";
-            sha256 = "1zlss9vlhjgch6gf5gc0647kkjdwjk0833ld88xwd9vmwvkdmp3v";
-          })
-          (pkgs.fetchurl {
-            url = "https://git.m-labs.hk/M-Labs/nix-scripts/raw/branch/master/artiq-fast/pkgs/llvmlite-callsite.diff";
-            sha256 = "sha256-JrIXPnI7E7Y5NIFxswVBmRfQvv61lqKDDnNJrr+nDCg=";
-          })
-        ];
-        nativeBuildInputs = [ pkgs.llvm_11 ];
-        # Disable static linking
-        # https://github.com/numba/llvmlite/issues/93
-        postPatch = ''
-          substituteInPlace ffi/Makefile.linux --replace "-static-libstdc++" ""
-          substituteInPlace llvmlite/tests/test_binding.py --replace "test_linux" "nope"
-        '';
-        # Set directory containing llvm-config binary
-        preConfigure = ''
-          export LLVM_CONFIG=${pkgs.llvm_11.dev}/bin/llvm-config
-        '';
-        doCheck = false;  # FIXME
-      };
-
->>>>>>> 65eab31f
       artiq = pkgs.python3Packages.buildPythonPackage rec {
         pname = "artiq";
         version = artiqVersion;
@@ -173,15 +84,9 @@
           '';
 
         nativeBuildInputs = [ pkgs.qt5.wrapQtAppsHook ];
-<<<<<<< HEAD
         # keep llvm_x and lld_x in sync with nac3
-        propagatedBuildInputs = [ pkgs.llvm_13 pkgs.lld_13 src-nac3.packages.x86_64-linux.nac3artiq sipyco ]
+        propagatedBuildInputs = [ pkgs.llvm_13 pkgs.lld_13 nac3.packages.x86_64-linux.nac3artiq sipyco.packages.x86_64-linux.sipyco artiq-comtools.packages.x86_64-linux.artiq-comtools ]
           ++ (with pkgs.python3Packages; [ pyqtgraph pygit2 numpy dateutil scipy prettytable pyserial h5py pyqt5 qasync ]);
-=======
-        # keep llvm_x and lld_x in sync with llvmlite
-        propagatedBuildInputs = [ pkgs.llvm_11 pkgs.lld_11 llvmlite-new sipyco.packages.x86_64-linux.sipyco pythonparser artiq-comtools.packages.x86_64-linux.artiq-comtools ]
-          ++ (with pkgs.python3Packages; [ pyqtgraph pygit2 numpy dateutil scipy prettytable pyserial python-Levenshtein h5py pyqt5 qasync ]);
->>>>>>> 65eab31f
 
         dontWrapQtApps = true;
         postFixup = ''
@@ -197,21 +102,10 @@
           "--set FONTCONFIG_FILE ${pkgs.fontconfig.out}/etc/fonts/fonts.conf"
         ];
 
-<<<<<<< HEAD
         # FIXME: automatically propagate lld_13 llvm_13 dependencies
         checkInputs = [ pkgs.lld_13 pkgs.llvm_13 ];
         checkPhase = ''
           python -m unittest discover -v artiq.test
-=======
-        # FIXME: automatically propagate lld_11 llvm_11 dependencies
-        checkInputs = [ pkgs.lld_11 pkgs.llvm_11 libartiq-support pkgs.lit outputcheck ];
-        checkPhase = ''
-          python -m unittest discover -v artiq.test
-
-          TESTDIR=`mktemp -d`
-          cp --no-preserve=mode,ownership -R $src/artiq/test/lit $TESTDIR
-          LIBARTIQ_SUPPORT=`libartiq-support` lit -v $TESTDIR/lit
->>>>>>> 65eab31f
           '';
         doCheck = false;  # TODO
       };
@@ -402,15 +296,10 @@
           upquote capt-of needspace etoolbox;
       };
     in rec {
-<<<<<<< HEAD
       packages.x86_64-linux = rec {
-        inherit migen misoc vivadoEnv vivado openocd-bscanspi artiq;
-        inherit (src-nac3.packages.x86_64-linux) python3-mimalloc;
-=======
-      packages.x86_64-linux = {
-        inherit pythonparser qasync openocd-bscanspi artiq;
+        inherit (nac3.packages.x86_64-linux) python3-mimalloc;
+        inherit qasync openocd-bscanspi artiq;
         inherit migen misoc asyncserial microscope vivadoEnv vivado;
->>>>>>> 65eab31f
         artiq-board-kc705-nist_clock = makeArtiqBoardPackage {
           target = "kc705";
           variant = "nist_clock";
@@ -460,13 +349,9 @@
         };
       };
 
-<<<<<<< HEAD
+      inherit makeArtiqBoardPackage;
+
       defaultPackage.x86_64-linux = packages.x86_64-linux.python3-mimalloc.withPackages(ps: [ packages.x86_64-linux.artiq ]);
-=======
-      inherit makeArtiqBoardPackage;
-
-      defaultPackage.x86_64-linux = pkgs.python3.withPackages(ps: [ packages.x86_64-linux.artiq ]);
->>>>>>> 65eab31f
 
       devShell.x86_64-linux = pkgs.mkShell {
         name = "artiq-dev-shell";
@@ -489,62 +374,6 @@
 
       hydraJobs = {
         inherit (packages.x86_64-linux) artiq artiq-board-kc705-nist_clock openocd-bscanspi;
-<<<<<<< HEAD
-=======
-        kc705-hitl = pkgs.stdenv.mkDerivation {
-          name = "kc705-hitl";
-
-          # requires patched Nix
-          __networked = true;
-
-          buildInputs = [
-            (pkgs.python3.withPackages(ps: with packages.x86_64-linux; [ artiq ps.paramiko ]))
-            pkgs.llvm_11
-            pkgs.lld_11
-            pkgs.openssh
-            packages.x86_64-linux.openocd-bscanspi  # for the bscanspi bitstreams
-          ];
-          phases = [ "buildPhase" ];
-          buildPhase =
-            ''
-            whoami
-            export HOME=`mktemp -d`
-            mkdir $HOME/.ssh
-            cp /opt/hydra_id_ed25519 $HOME/.ssh/id_ed25519
-            cp /opt/hydra_id_ed25519.pub $HOME/.ssh/id_ed25519.pub
-            echo "rpi-1 ssh-ed25519 AAAAC3NzaC1lZDI1NTE5AAAAIPOBQVcsvk6WgRj18v4m0zkFeKrcN9gA+r6sxQxNwFpv" > $HOME/.ssh/known_hosts
-            chmod 600 $HOME/.ssh/id_ed25519
-            LOCKCTL=$(mktemp -d)
-            mkfifo $LOCKCTL/lockctl
-
-            cat $LOCKCTL/lockctl | ${pkgs.openssh}/bin/ssh \
-              -i $HOME/.ssh/id_ed25519 \
-              -o UserKnownHostsFile=$HOME/.ssh/known_hosts \
-              rpi-1 \
-              'mkdir -p /tmp/board_lock && flock /tmp/board_lock/kc705-1 -c "echo Ok; cat"' \
-            | (
-              # End remote flock via FIFO
-              atexit_unlock() {
-                echo > $LOCKCTL/lockctl
-              }
-              trap atexit_unlock EXIT
-
-              # Read "Ok" line when remote successfully locked
-              read LOCK_OK
-
-              artiq_flash -t kc705 -H rpi-1 -d ${packages.x86_64-linux.artiq-board-kc705-nist_clock}
-              sleep 15
-
-              export ARTIQ_ROOT=`python -c "import artiq; print(artiq.__path__[0])"`/examples/kc705_nist_clock
-              export ARTIQ_LOW_LATENCY=1
-              python -m unittest discover -v artiq.test.coredevice
-            )
-
-            touch $out
-            '';
-        };
-        inherit (packages.x86_64-linux) artiq-manual-html artiq-manual-pdf;
->>>>>>> 65eab31f
       };
     };
 
