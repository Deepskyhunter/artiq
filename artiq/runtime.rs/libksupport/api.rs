use libc::{c_void, c_char, size_t};

macro_rules! api {
    ($i:ident) => ({
        extern { static $i: c_void; }
        api!($i = &$i as *const _)
    });
    ($i:ident, $d:item) => ({
        $d
        api!($i = $i)
    });
    ($i:ident = $e:expr) => {
        (stringify!($i), unsafe { $e as *const () })
    }
}

pub fn resolve(required: &str) -> usize {
    unsafe {
        API.iter()
           .find(|&&(exported, _)| exported == required)
           .map(|&(_, ptr)| ptr as usize)
           .unwrap_or(0)
    }
}

#[allow(unused_unsafe)]
static mut API: &'static [(&'static str, *const ())] = &[
    api!(__divsi3),
    api!(__modsi3),
    api!(__ledf2),
    api!(__gedf2),
    api!(__unorddf2),
    api!(__eqdf2),
    api!(__ltdf2),
    api!(__nedf2),
    api!(__gtdf2),
    api!(__negsf2),
    api!(__negdf2),
    api!(__addsf3),
    api!(__subsf3),
    api!(__mulsf3),
    api!(__divsf3),
    api!(__lshrdi3),
    api!(__muldi3),
    api!(__divdi3),
    api!(__ashldi3),
    api!(__ashrdi3),
    api!(__udivmoddi4),
    api!(__floatsisf),
    api!(__floatunsisf),
    api!(__fixsfsi),
    api!(__fixunssfsi),
    api!(__adddf3),
    api!(__subdf3),
    api!(__muldf3),
    api!(__divdf3),
    api!(__floatsidf),
    api!(__floatunsidf),
    api!(__floatdidf),
    api!(__fixdfsi),
    api!(__fixdfdi),
    api!(__fixunsdfsi),
    api!(__clzsi2),
    api!(__ctzsi2),
    api!(__udivdi3),
    api!(__umoddi3),
    api!(__moddi3),
    api!(__powidf2),

    /* libc */
    api!(strcmp),
    api!(strlen, extern { fn strlen(s: *const c_char) -> size_t; }),
    api!(abort = ::abort),

    /* libm */
    api!(sqrt),
    api!(round),

    /* exceptions */
    api!(_Unwind_Resume),
    api!(__artiq_personality),
    api!(__artiq_raise),
    api!(__artiq_reraise),

    /* proxified syscalls */
    api!(core_log),

    api!(now = &::NOW as *const _),

    api!(watchdog_set = ::watchdog_set),
    api!(watchdog_clear = ::watchdog_clear),

    api!(send_rpc = ::send_rpc),
    api!(send_async_rpc = ::send_async_rpc),
    api!(recv_rpc = ::recv_rpc),

    api!(cache_get = ::cache_get),
    api!(cache_put = ::cache_put),

    /* direct syscalls */
    api!(rtio_init = ::rtio::init),
    api!(rtio_get_counter = ::rtio::get_counter),
    api!(rtio_log),
    api!(rtio_output = ::rtio::output),
    api!(rtio_input_timestamp = ::rtio::input_timestamp),
    api!(rtio_input_data = ::rtio::input_data),

<<<<<<< HEAD
    api!(i2c_init),
    api!(i2c_start),
    api!(i2c_stop),
    api!(i2c_write),
    api!(i2c_read),

// #if (defined CONFIG_AD9154_CS)
    api!(ad9154_init),
    api!(ad9154_write),
    api!(ad9154_read),

    api!(ad9516_write),
    api!(ad9516_read),

    api!(ad9154_jesd_enable),
    api!(ad9154_jesd_ready),
    api!(ad9154_jesd_prbs),
    api!(ad9154_jesd_stpl),
// #endif
=======
    api!(i2c_init = ::i2c::init),
    api!(i2c_start = ::i2c::start),
    api!(i2c_stop = ::i2c::stop),
    api!(i2c_write = ::i2c::write),
    api!(i2c_read = ::i2c::read),
>>>>>>> 1d1e821a
];<|MERGE_RESOLUTION|>--- conflicted
+++ resolved
@@ -105,12 +105,11 @@
     api!(rtio_input_timestamp = ::rtio::input_timestamp),
     api!(rtio_input_data = ::rtio::input_data),
 
-<<<<<<< HEAD
-    api!(i2c_init),
-    api!(i2c_start),
-    api!(i2c_stop),
-    api!(i2c_write),
-    api!(i2c_read),
+    api!(i2c_init = ::i2c::init),
+    api!(i2c_start = ::i2c::start),
+    api!(i2c_stop = ::i2c::stop),
+    api!(i2c_write = ::i2c::write),
+    api!(i2c_read = ::i2c::read),
 
 // #if (defined CONFIG_AD9154_CS)
     api!(ad9154_init),
@@ -125,11 +124,4 @@
     api!(ad9154_jesd_prbs),
     api!(ad9154_jesd_stpl),
 // #endif
-=======
-    api!(i2c_init = ::i2c::init),
-    api!(i2c_start = ::i2c::start),
-    api!(i2c_stop = ::i2c::stop),
-    api!(i2c_write = ::i2c::write),
-    api!(i2c_read = ::i2c::read),
->>>>>>> 1d1e821a
 ];